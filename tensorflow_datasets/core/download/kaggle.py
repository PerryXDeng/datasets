# coding=utf-8
# Copyright 2020 The TensorFlow Datasets Authors.
#
# Licensed under the Apache License, Version 2.0 (the "License");
# you may not use this file except in compliance with the License.
# You may obtain a copy of the License at
#
#     http://www.apache.org/licenses/LICENSE-2.0
#
# Unless required by applicable law or agreed to in writing, software
# distributed under the License is distributed on an "AS IS" BASIS,
# WITHOUT WARRANTIES OR CONDITIONS OF ANY KIND, either express or implied.
# See the License for the specific language governing permissions and
# limitations under the License.

# Lint as: python3
"""Data downloads using the Kaggle CLI."""

from __future__ import absolute_import
from __future__ import division
from __future__ import print_function

import collections
import os
import subprocess as sp
import zipfile

from absl import logging
import tensorflow as tf

from tensorflow_datasets.core import utils
from tensorflow_datasets.core.download import extractor
from tensorflow_datasets.core.download import resource

_ERR_MSG = """\
To download Kaggle data through TFDS, follow the instructions to install the \
kaggle API and get API credentials:
https://github.com/Kaggle/kaggle-api#installation

Additionally, you must join the competition through the Kaggle competition's \
website:
https://www.kaggle.com/c/%s
"""

_NOT_FOUND_ERR_MSG = """\
Competition %s not found. Please ensure you have spelled the competition name \
correctly.
"""

KaggleType = collections.namedtuple(
    "KaggleType",
    ["prefix", "download_cmd", "dl_flag"])

_KAGGLE_TYPES = {
    "competition": KaggleType(
        prefix="competition",
        download_cmd="competitions",
        dl_flag="-c"),
    "dataset": KaggleType(
        prefix="dataset",
        download_cmd="datasets",
        dl_flag="-d")
}


def _get_kaggle_type(competition_name):
    """
    Returns the kaggle type (competition/dataset).

    Args:
        competition_name: Name of the competition/dataset.

    Returns:
        Kaggle type (competition/dataset).
    """
    if "/" in competition_name:
        return _KAGGLE_TYPES["dataset"]
    return _KAGGLE_TYPES["competition"]


class KaggleFile:
    """
    Represents a Kaggle competition file.
    """
    _URL_PREFIX = "kaggle.com"

    def __init__(self, competition_name):
        self._competition_name = competition_name
        self.type = _get_kaggle_type(competition_name)

    @property
    def competition(self):
        """
        Returns the name of the competition/dataset.

        Returns:
            Name of the competition/dataset.
        """
        return self._competition_name

    @classmethod
    def from_url(cls, url):
        """
        Returns the name of the competition/dataset from the url.

        Args:
            url: Kaggle competition/dataset url.

        Returns:
            Name of the competition/dataset.

        Raises:
            TypeError: If the given url is not a kaggle url.
        """
        if not KaggleFile.is_kaggle_url(url):
            raise TypeError("Not a valid kaggle URL")
        kaggle_url = url[len(cls._URL_PREFIX)+1:]
        competition_name, filename = (kaggle_url.split("/", 2))
        download_type = _get_kaggle_type(kaggle_url).prefix
        if download_type == "dataset":
            dataset_name = filename
            competition_name = "%s/%s" % (competition_name, dataset_name)
        return cls(competition_name)

    @staticmethod
    def is_kaggle_url(url):
        """
        Returns a boolean value on whether or not the given url is a kaggle url.

        Args:
            url: The kaggle competition/dataset url.

        Returns:
            The boolean value.
        """
        return url.startswith(KaggleFile._URL_PREFIX)

    def to_url(self):
        """
        Returns the url of the kaggle competition/dataset.

        Returns:
            The kaggle competition/dataset url.
        """
        return "%s/%s" % (self._URL_PREFIX, self._competition_name)


class KaggleCompetitionDownloader:
    """
    Downloader for a Kaggle competition.

    Usage:
    You can download with dataset or competition name like `zillow/zecon`
    or `titanic`.

    ```
    downloader = KaggleCompetitionDownloader(competition_name)
    for fname in downloader.competition_files:
    downloader.download_file(fname, make_file_output_path(fname))
    ```
    """
    def __init__(self, competition_name):
        self._competition_name = competition_name
        self._kaggle_type = _get_kaggle_type(self._competition_name)

    @utils.memoized_property
    def competition_urls(self):
        """
        Returns 'kaggle.com' urls.

        Returns:
            The url.
        """
        return [KaggleFile(self._competition_name).to_url()]

    def download_file(self, fname, output_dir):
        """
        Downloads competition file to output_dir.

        Args:
            fname: Name of the file to be downloaded.
            output_dir: Path where the file is to be downloaded.

        Returns:
            Path to dir where the file was downloaded.
        """
        command = ["kaggle", self._kaggle_type.download_cmd, "download",
                   self._kaggle_type.dl_flag, fname,
                   "-p", output_dir]
        _run_kaggle_command(command, self._competition_name)
        fpath = os.path.join(output_dir, fname + ".zip")
        if zipfile.is_zipfile(fpath):
            ext = extractor.get_extractor()
            with ext.tqdm():
                ext.extract(fpath, resource.ExtractMethod.ZIP, output_dir).get()
        return output_dir


def _run_kaggle_command(command_args, competition_name):
<<<<<<< HEAD
    """
    Run kaggle command with subprocess.

    Args:
        command_args: Arguments to the kaggle api.
        competition_name: Name of the kaggle competition/dataset.

    Returns:
        output of the command.

    Raises:
        CalledProcessError: If the command terminates with exit status 1.
    """
    try:
        output = sp.check_output(command_args)
        return tf.compat.as_text(output)
    except sp.CalledProcessError as err:
        output = err.output
        _log_command_output(output, error=True)
        if output.startswith(b"404"):
            logging.error(_NOT_FOUND_ERR_MSG, competition_name)
            raise
        logging.error(_ERR_MSG, competition_name)
        raise
=======
  """Run kaggle command with subprocess."""
  try:
    output = sp.check_output(command_args)
    return tf.compat.as_text(output)
  except sp.CalledProcessError as err:
    output = err.output
    _log_command_output(output, error=True)
    if output.startswith(b"404"):
      logging.error(_NOT_FOUND_ERR_MSG, competition_name)
      raise
    logging.error(_ERR_MSG, competition_name)
    raise
  except FileNotFoundError as err:
    raise FileNotFoundError(_ERR_MSG % competition_name +
                            "\nOriginal exception: {}".format(err))
>>>>>>> ace43450


def _log_command_output(output, error=False):
    """
    Logs the command output.

    Args:
        output: The output to be logged.
        error: The errors to be logged (if any).
    """
    log = logging.error if error else logging.info
    log("kaggle command output:\n%s", tf.compat.as_text(output))<|MERGE_RESOLUTION|>--- conflicted
+++ resolved
@@ -197,7 +197,6 @@
 
 
 def _run_kaggle_command(command_args, competition_name):
-<<<<<<< HEAD
     """
     Run kaggle command with subprocess.
 
@@ -222,23 +221,9 @@
             raise
         logging.error(_ERR_MSG, competition_name)
         raise
-=======
-  """Run kaggle command with subprocess."""
-  try:
-    output = sp.check_output(command_args)
-    return tf.compat.as_text(output)
-  except sp.CalledProcessError as err:
-    output = err.output
-    _log_command_output(output, error=True)
-    if output.startswith(b"404"):
-      logging.error(_NOT_FOUND_ERR_MSG, competition_name)
-      raise
-    logging.error(_ERR_MSG, competition_name)
-    raise
-  except FileNotFoundError as err:
-    raise FileNotFoundError(_ERR_MSG % competition_name +
-                            "\nOriginal exception: {}".format(err))
->>>>>>> ace43450
+    except FileNotFoundError as err:
+        raise FileNotFoundError(_ERR_MSG % competition_name +
+                                "\nOriginal exception: {}".format(err))
 
 
 def _log_command_output(output, error=False):
